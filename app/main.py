import fastapi
from fastapi import FastAPI, HTTPException
from pydantic import BaseModel
from typing import List, Dict
import os

from app.bm25.bm25_manager import BM25Manager
from app.faiss.faissManager import Faiss_Manager

<<<<<<< HEAD
=======
from app.utils.faissManager import Faiss_Manager
>>>>>>> 0ca17d1f
# from app.utils.simulate_sql import emulate_rental_listings_db
from app.db.database_connector import DatabaseConnector
from config import Config, TableConfig

app = FastAPI()

logger = Config.init_logging()


sql_db = DatabaseConnector(
<<<<<<< HEAD
    user="root", password="ROOT", database="alugo", host="localhost"
=======
    user=Config.MySQL.user,
    password=Config.MySQL.password,
    database=Config.MySQL.database,
    host=Config.MySQL.host
>>>>>>> 0ca17d1f
)

sql_db.connect()


<<<<<<< HEAD
def init_index_for_table(
    table_config: TableConfig, sql_db: DatabaseConnector, allow_load: bool = True
):
    """
    Initializes FAISS and/or BM25 indexes for a given database table.

    This function retrieves all data from the specified table. If `hybrid` is True,
    it attempts to load or create a FAISS index. It always attempts to load or
    create a BM25 index. The created/loaded index managers are stored in
    global dictionaries `faiss_managers` and `bm25_managers`.
=======
table_result = table_data_from_db

if not table_result:
    raise RuntimeError("Failed to load data from database for id_to_item map and Faiss.")
>>>>>>> 0ca17d1f

    Args:
        table_name: The name of the table in the SQL database to index.
        hybrid: A boolean flag indicating whether to initialize a FAISS index
                in addition to the BM25 index.
        sql_db: An instance of DatabaseConnector to interact with the SQL database.

<<<<<<< HEAD
    Raises:
        RuntimeError: If no data is found in the specified table.
    """
    table_name = table_config.name
    columns = table_config.columns
    indexes_dir = Config.indexes_dir
=======
faiss_manager = Faiss_Manager(dimensionality=384)
faiss_manager.add_from_list(table_result)
>>>>>>> 0ca17d1f

    data = sql_db.get_all_from_table(table_config.name)
    if not data:
        raise RuntimeError(f"No data for table '{table_name}'")

<<<<<<< HEAD
    # 2) FAISS
    if table_config.hybrid:
        fm = Faiss_Manager(dimensionality=384)
        faiss_path = os.path.join(Config.indexes_dir, f"{table_name}.index")

        if os.path.exists(faiss_path) and allow_load:
            fm.load_from_file(faiss_path)
            logger.info(f"Loaded index from {faiss_path}.")
        else:
            fm.add_from_list(data, text_fields=columns)  # type: ignore
            fm.save_to_file(faiss_path)

        faiss_managers[table_name] = fm
        # 3) BM25

    bm25 = BM25Manager(
        bm25_index_path=os.path.join(indexes_dir, f"{table_name}_bm25.pkl"),
        corpus_ids_path=os.path.join(indexes_dir, f"{table_name}_ids.pkl"),
    )

    bm25_index_path = os.path.join(indexes_dir, f"{table_name}_bm25.pkl")
    corpus_ids_path = os.path.join(indexes_dir, f"{table_name}_ids.pkl")

    if (
        os.path.exists(bm25_index_path)
        and os.path.exists(corpus_ids_path)
        and allow_load
    ):
        bm25._load_index()
    else:
        bm25.initialize_index(data, columns=columns)  # type: ignore
        bm25_managers[table_name] = bm25


# init indexes
faiss_managers: Dict[str, Faiss_Manager] = {}
bm25_managers: Dict[str, BM25Manager] = {}

for table_config in Config.tables_to_index:
    init_index_for_table(table_config, sql_db)

###############################################################################################
########### ROUTES


class RentalListingResponse(BaseModel):
    id: int
    titulo: str
    descricao: str
    categoria: str | None = None
    preco_diario: float
    condicoes_uso: str | None = None
    status: str
    usuario_id: int

=======
def perform_mysql_fulltext_search(
    db_connector: DatabaseConnector,
    query_text: str,
    top_k: int,
    metadata_filters: dict | None = None
) -> List[dict]:  # Returns list of dicts like {'id': X, 'score': Y}
    """
    Performs a MySQL FULLTEXT search with optional metadata filters.
    """
    # Base query parts
    select_clause = "SELECT id, MATCH(titulo, descricao) AGAINST(%s IN NATURAL LANGUAGE MODE) AS score"
    from_clause = "FROM itens"
    # Main FULLTEXT search condition
    where_match_clause = "WHERE MATCH(titulo, descricao) AGAINST(%s IN NATURAL LANGUAGE MODE)"

    params = [query_text, query_text]  # Params for the two AGAINST clauses

    filter_sql_parts = []
    if metadata_filters:
        for key, value in metadata_filters.items():
            # Basic protection: ensure key is alphanumeric with underscores if dynamic
            # For production, validate keys against a known list of filterable columns
            if key.replace('_', '').isalnum():
                filter_sql_parts.append(f"AND {key} = %s")
                params.append(value)

    # Combine WHERE clauses
    full_where_clause = where_match_clause
    if filter_sql_parts:
        full_where_clause += " " + " ".join(filter_sql_parts)

    # Add HAVING clause to ensure only relevant results (score > 0)
    # MATCH in WHERE usually implies this, but explicit HAVING can be clearer
    # or useful if you only put MATCH in SELECT for scoring all rows.
    # For now, relying on MATCH in WHERE to filter non-matches.
    # You could add: "HAVING score > 0" if needed.

    order_by_limit_clause = "ORDER BY score DESC LIMIT %s"
    params.append(top_k)

    final_sql = f"{select_clause} {from_clause} {full_where_clause} {order_by_limit_clause}"

    # For debugging:
    # print(f"Executing FTS SQL: {final_sql}")
    # print(f"With params: {tuple(params)}")

    try:
        results = db_connector.execute_query(final_sql, tuple(params))
        if results:
            return [{"id": int(row["id"]), "score": float(row["score"])} for row in results]
    except Exception as e:
        print(f"Error during MySQL FTS query: {e}")  # Add proper logging
    return []

def hybrid_search(
    query_text: str,
    db_connector: DatabaseConnector,       # ADD THIS PARAMETER (or access sql_db globally)
    faiss_manager_instance: Faiss_Manager,
    id_lookup_map: dict,  # Was data_source, now explicitly for item lookup
    target_top_n: int = 10,
    initial_candidate_pool_multiplier: int = 3,  # Adjust as needed
    metadata_filters: dict | None = None,
):
    """Combines MySQL FULLTEXT lexical and Faiss semantic search results."""

    candidate_fetch_k = target_top_n * initial_candidate_pool_multiplier

    # --- Lexical Search using MySQL FULLTEXT ---
    lexical_results_with_scores = perform_mysql_fulltext_search(
        db_connector=db_connector,  # Use the passed connector
        query_text=query_text,
        top_k=candidate_fetch_k,
        metadata_filters=metadata_filters  # Pass along filters
    )
    lexical_ids = [res['id'] for res in lexical_results_with_scores]
    print(f"Lexical (MySQL FTS) search found IDs: {lexical_ids}")
    # You can also retain lexical_results_with_scores if you want to use FTS scores in ranking

    # --- Semantic Search (No change here) ---
    semantic_distances, semantic_ids_matrix = faiss_manager_instance.search_text(
        query_text, top_k=candidate_fetch_k  # Also fetch more for potential re-ranking/filtering
    )
    semantic_ids = semantic_ids_matrix[0].tolist()
    semantic_ids = [int(id_) for id_ in semantic_ids if id_ != -1]  # Ensure IDs are int
    print(
        f"Semantic search found IDs: {semantic_ids} with distances: {semantic_distances[0]}"
    )

    # --- Combine and De-duplicate Results ---
    # Simple combination for now. Consider scores for more advanced ranking.
    combined_ids_ordered = []
    seen_ids = set()

    # Add lexical results first (maintaining some order)
    for id_val in lexical_ids:
        if id_val not in seen_ids:
            combined_ids_ordered.append(id_val)
            seen_ids.add(id_val)

    # Add semantic results that are not already included
    for id_val in semantic_ids:
        if id_val not in seen_ids:
            combined_ids_ordered.append(id_val)
            seen_ids.add(id_val)

    # --- Fetch full item data for the combined unique IDs ---
    final_results_data = []
    for res_id in combined_ids_ordered[:target_top_n]:  # Limit to target_top_n after combining
        item_data = id_lookup_map.get(res_id)
        if item_data:
            final_results_data.append(item_data)
        else:
            print(f"Warning: ID {res_id} not found in id_lookup_map.")

    return final_results_data  # Return the actual item data
>>>>>>> 0ca17d1f

def item_to_response(item):
    """
    Convert a database item to a RentalListingResponse by removing internal fields.
    
    Removes embedding data and timestamp fields that should not be exposed in the API response.
    
    Args:
        item: Dictionary containing item data from the database
        
    Returns:
        RentalListingResponse: Pydantic model instance with cleaned data
    """
    # Remove 'embedding' and datetime fields
    item = item.copy()
    item.pop("embedding", None)
    item.pop("created_at", None)
    item.pop("updated_at", None)
    item.pop("last_embedding_generated_at", None)
    return RentalListingResponse(**item)


<<<<<<< HEAD
@app.get("/indexes/{table_name}", response_model=dict)
async def search_items(table_name: str, query: str, top: int = 50):
=======
@app.get("/search", response_model=dict)
async def search_items(query: str, categoria: str | None = None, status: str | None = None):  # Example filters
>>>>>>> 0ca17d1f
    """
    Perform hybrid search (BM25 + FAISS) on the specified table's indexes.
    
    Combines lexical search using BM25 with semantic search using FAISS embeddings.
    If FAISS index is not available for the table, falls back to BM25-only search.
    
    Args:
        table_name: Name of the database table to search
        query: Search query string
        top: Maximum number of results to return (default: 50)
        
    Returns:
        dict: Dictionary containing 'results' key with list of matching items
        
    Raises:
        HTTPException: 404 if no BM25 index found for the specified table
    """

    logger.info(f"Search called on table='{table_name}' query='{query}' top={top}")

    if table_name not in bm25_managers:
        raise fastapi.HTTPException(
            status_code=404,
            detail=f"No BM25 index found for table '{table_name}'. Cannot perform search.",
        )
    bm = bm25_managers[table_name]

<<<<<<< HEAD
    # lexical search
    lexical_ids = bm.search(query, top_n=top)
    logger.debug(f"BM25 returned {len(lexical_ids)} ids: {lexical_ids}")

    semantic_ids = []
    # semantic search
    if table_name in faiss_managers:
        fm = faiss_managers[table_name]
        distances, id_matrix = fm.search_text(query, top_k=top)
        # Filter out -1 placeholders which indicate no item found for that slot
        semantic_ids = [i for i in id_matrix[0].tolist() if i != -1]
        logger.debug(f"FAISS returned {len(semantic_ids)} ids: {semantic_ids}")
    else:
        logger.info(
            f"FAISS index not found for table '{table_name}'. Proceeding with BM25 results only."
        )

    # Combine results: lexical results first, then add unique semantic results.
    # dict.fromkeys preserves order and ensures uniqueness.
    combined = list(dict.fromkeys(lexical_ids + semantic_ids))
    logger.info(f"Combined result count after deduplication: {len(combined)}")

    # Assuming 'id_to_item' is accessible and correctly populated for the items of the current 'table_name'.
    # This part remains unchanged from your original snippet.
    results = [item_to_response(id_to_item[r]) for r in combined if r in id_to_item]
    return {"results": results}


@app.post("/indexes/{table_name}")  # should work also as an update
async def add_to_index(table_name: str, item_id: int):
    """
    Add or update an item in the specified table's indexes.
    
    Updates both BM25 and FAISS indexes (if hybrid mode is enabled) with the
    specified item from the database.
    
    Args:
        table_name: Name of the database table
        item_id: ID of the item to add/update in the indexes
        
    Returns:
        dict: Success message confirming the operation
        
    Raises:
        HTTPException: 404 if no index configuration found for the specified table
    """
    logger.info(f"Add called on table='{table_name}' id='{item_id}'")

    for table in Config.tables_to_index:
        if table.name == table_name:
            table_config = table
            break
    else:
        raise fastapi.HTTPException(
            status_code=404,
            detail=f"No index found for table '{table_name}'. Consider adding it to the indexes list.",
        )

    bm = bm25_managers[table_name]
    
    item = sql_db.get_with_id(item_id, table_name) # TODO Look better into this

    bm.add_or_update_document(item, text_fields=table_config.columns)

    if table_config.hybrid:
        faiss = faiss_managers[table_name]
        faiss.add_or_update_item(item, table_config.columns)

    return {"message": "Item added/updated successfully."}


@app.post("/indexes/{table_name}/reindex")
async def reindex_table(table_name: str):
    """
    Completely rebuild indexes for a specific table.
    
    Clears existing indexes and rebuilds them from scratch using current database data.
    This operation may take time for large datasets.
    
    Args:
        table_name: Name of the database table to reindex
        
    Returns:
        dict: Success message confirming the reindex operation
    """
    table_config = Config.get_table_config(table_name)

    # clear old index instance
    bm25_managers.pop(table_config.name)
    if table_config.hybrid:
        faiss_managers.pop(table_config.name)

    init_index_for_table(table_config, sql_db, allow_load=False)

    return {"message": f"{table_name} reindexed successfully."}


@app.post("/indexes/reindex")
async def reindex_tables():
    """
    Rebuild indexes for all configured tables.
    
    Performs a complete reindex operation on all tables defined in the configuration.
    This is a time-intensive operation that should be used sparingly.
    
    Returns:
        dict: Success message confirming all tables have been reindexed
    """
    for table_config in Config.tables_to_index:
        await reindex_table(table_config.name)

    return {"message": "All tables reindexed successfully."}


@app.get("/indexes/omnisearch")
async def omnisearch(query: str, top: int = 25, tables: List[str] = ["itens", "users"]):
    """
    Perform search across multiple tables simultaneously.
    
    Executes the same search query against multiple specified tables and returns
    consolidated results organized by table name.
    
    Args:
        query: Search query string to execute across all tables
        top: Maximum number of results per table (default: 25)
        tables: List of table names to search (default: ["itens", "users"])
        
    Returns:
        dict: Dictionary with table names as keys and search results as values
    """
    # You sure?
    result = {}
    for table in tables:
        result[table] = search_items(table, query, top)

    return result
=======
    # Construct metadata_filters from query parameters for lexical search
    current_lexical_filters = {}
    if categoria:
        current_lexical_filters["categoria"] = categoria
    if status:
        current_lexical_filters["status"] = status
    # Add more filters as needed, ensuring they match column names in 'itens'

    results_data = hybrid_search(
        query_text=query,
        db_connector=sql_db,  # Pass the global sql_db instance
        faiss_manager_instance=faiss_manager,
        id_lookup_map=id_to_item,
        target_top_n=10,  # Desired final number of results
        initial_candidate_pool_multiplier=3,  # Fetch 3x more candidates initially
        metadata_filters=current_lexical_filters if current_lexical_filters else None,
    )

    api_results = [item_to_response(item) for item in results_data]
    if not api_results:
        return {"message": "No results found matching your criteria.", "results": []}

    # Optionally, include applied filters in the response for clarity
    response_payload = {"results": api_results}
    if current_lexical_filters:
        response_payload["filters_applied"] = current_lexical_filters
    return response_payload
>>>>>>> 0ca17d1f
<|MERGE_RESOLUTION|>--- conflicted
+++ resolved
@@ -7,10 +7,6 @@
 from app.bm25.bm25_manager import BM25Manager
 from app.faiss.faissManager import Faiss_Manager
 
-<<<<<<< HEAD
-=======
-from app.utils.faissManager import Faiss_Manager
->>>>>>> 0ca17d1f
 # from app.utils.simulate_sql import emulate_rental_listings_db
 from app.db.database_connector import DatabaseConnector
 from config import Config, TableConfig
@@ -21,36 +17,19 @@
 
 
 sql_db = DatabaseConnector(
-<<<<<<< HEAD
-    user="root", password="ROOT", database="alugo", host="localhost"
-=======
     user=Config.MySQL.user,
     password=Config.MySQL.password,
     database=Config.MySQL.database,
     host=Config.MySQL.host
->>>>>>> 0ca17d1f
 )
 
 sql_db.connect()
 
 
-<<<<<<< HEAD
-def init_index_for_table(
-    table_config: TableConfig, sql_db: DatabaseConnector, allow_load: bool = True
-):
-    """
-    Initializes FAISS and/or BM25 indexes for a given database table.
-
-    This function retrieves all data from the specified table. If `hybrid` is True,
-    it attempts to load or create a FAISS index. It always attempts to load or
-    create a BM25 index. The created/loaded index managers are stored in
-    global dictionaries `faiss_managers` and `bm25_managers`.
-=======
 table_result = table_data_from_db
 
 if not table_result:
     raise RuntimeError("Failed to load data from database for id_to_item map and Faiss.")
->>>>>>> 0ca17d1f
 
     Args:
         table_name: The name of the table in the SQL database to index.
@@ -58,79 +37,13 @@
                 in addition to the BM25 index.
         sql_db: An instance of DatabaseConnector to interact with the SQL database.
 
-<<<<<<< HEAD
-    Raises:
-        RuntimeError: If no data is found in the specified table.
-    """
-    table_name = table_config.name
-    columns = table_config.columns
-    indexes_dir = Config.indexes_dir
-=======
 faiss_manager = Faiss_Manager(dimensionality=384)
 faiss_manager.add_from_list(table_result)
->>>>>>> 0ca17d1f
 
     data = sql_db.get_all_from_table(table_config.name)
     if not data:
         raise RuntimeError(f"No data for table '{table_name}'")
 
-<<<<<<< HEAD
-    # 2) FAISS
-    if table_config.hybrid:
-        fm = Faiss_Manager(dimensionality=384)
-        faiss_path = os.path.join(Config.indexes_dir, f"{table_name}.index")
-
-        if os.path.exists(faiss_path) and allow_load:
-            fm.load_from_file(faiss_path)
-            logger.info(f"Loaded index from {faiss_path}.")
-        else:
-            fm.add_from_list(data, text_fields=columns)  # type: ignore
-            fm.save_to_file(faiss_path)
-
-        faiss_managers[table_name] = fm
-        # 3) BM25
-
-    bm25 = BM25Manager(
-        bm25_index_path=os.path.join(indexes_dir, f"{table_name}_bm25.pkl"),
-        corpus_ids_path=os.path.join(indexes_dir, f"{table_name}_ids.pkl"),
-    )
-
-    bm25_index_path = os.path.join(indexes_dir, f"{table_name}_bm25.pkl")
-    corpus_ids_path = os.path.join(indexes_dir, f"{table_name}_ids.pkl")
-
-    if (
-        os.path.exists(bm25_index_path)
-        and os.path.exists(corpus_ids_path)
-        and allow_load
-    ):
-        bm25._load_index()
-    else:
-        bm25.initialize_index(data, columns=columns)  # type: ignore
-        bm25_managers[table_name] = bm25
-
-
-# init indexes
-faiss_managers: Dict[str, Faiss_Manager] = {}
-bm25_managers: Dict[str, BM25Manager] = {}
-
-for table_config in Config.tables_to_index:
-    init_index_for_table(table_config, sql_db)
-
-###############################################################################################
-########### ROUTES
-
-
-class RentalListingResponse(BaseModel):
-    id: int
-    titulo: str
-    descricao: str
-    categoria: str | None = None
-    preco_diario: float
-    condicoes_uso: str | None = None
-    status: str
-    usuario_id: int
-
-=======
 def perform_mysql_fulltext_search(
     db_connector: DatabaseConnector,
     query_text: str,
@@ -246,7 +159,6 @@
             print(f"Warning: ID {res_id} not found in id_lookup_map.")
 
     return final_results_data  # Return the actual item data
->>>>>>> 0ca17d1f
 
 def item_to_response(item):
     """
@@ -269,13 +181,8 @@
     return RentalListingResponse(**item)
 
 
-<<<<<<< HEAD
-@app.get("/indexes/{table_name}", response_model=dict)
-async def search_items(table_name: str, query: str, top: int = 50):
-=======
 @app.get("/search", response_model=dict)
 async def search_items(query: str, categoria: str | None = None, status: str | None = None):  # Example filters
->>>>>>> 0ca17d1f
     """
     Perform hybrid search (BM25 + FAISS) on the specified table's indexes.
     
@@ -303,144 +210,6 @@
         )
     bm = bm25_managers[table_name]
 
-<<<<<<< HEAD
-    # lexical search
-    lexical_ids = bm.search(query, top_n=top)
-    logger.debug(f"BM25 returned {len(lexical_ids)} ids: {lexical_ids}")
-
-    semantic_ids = []
-    # semantic search
-    if table_name in faiss_managers:
-        fm = faiss_managers[table_name]
-        distances, id_matrix = fm.search_text(query, top_k=top)
-        # Filter out -1 placeholders which indicate no item found for that slot
-        semantic_ids = [i for i in id_matrix[0].tolist() if i != -1]
-        logger.debug(f"FAISS returned {len(semantic_ids)} ids: {semantic_ids}")
-    else:
-        logger.info(
-            f"FAISS index not found for table '{table_name}'. Proceeding with BM25 results only."
-        )
-
-    # Combine results: lexical results first, then add unique semantic results.
-    # dict.fromkeys preserves order and ensures uniqueness.
-    combined = list(dict.fromkeys(lexical_ids + semantic_ids))
-    logger.info(f"Combined result count after deduplication: {len(combined)}")
-
-    # Assuming 'id_to_item' is accessible and correctly populated for the items of the current 'table_name'.
-    # This part remains unchanged from your original snippet.
-    results = [item_to_response(id_to_item[r]) for r in combined if r in id_to_item]
-    return {"results": results}
-
-
-@app.post("/indexes/{table_name}")  # should work also as an update
-async def add_to_index(table_name: str, item_id: int):
-    """
-    Add or update an item in the specified table's indexes.
-    
-    Updates both BM25 and FAISS indexes (if hybrid mode is enabled) with the
-    specified item from the database.
-    
-    Args:
-        table_name: Name of the database table
-        item_id: ID of the item to add/update in the indexes
-        
-    Returns:
-        dict: Success message confirming the operation
-        
-    Raises:
-        HTTPException: 404 if no index configuration found for the specified table
-    """
-    logger.info(f"Add called on table='{table_name}' id='{item_id}'")
-
-    for table in Config.tables_to_index:
-        if table.name == table_name:
-            table_config = table
-            break
-    else:
-        raise fastapi.HTTPException(
-            status_code=404,
-            detail=f"No index found for table '{table_name}'. Consider adding it to the indexes list.",
-        )
-
-    bm = bm25_managers[table_name]
-    
-    item = sql_db.get_with_id(item_id, table_name) # TODO Look better into this
-
-    bm.add_or_update_document(item, text_fields=table_config.columns)
-
-    if table_config.hybrid:
-        faiss = faiss_managers[table_name]
-        faiss.add_or_update_item(item, table_config.columns)
-
-    return {"message": "Item added/updated successfully."}
-
-
-@app.post("/indexes/{table_name}/reindex")
-async def reindex_table(table_name: str):
-    """
-    Completely rebuild indexes for a specific table.
-    
-    Clears existing indexes and rebuilds them from scratch using current database data.
-    This operation may take time for large datasets.
-    
-    Args:
-        table_name: Name of the database table to reindex
-        
-    Returns:
-        dict: Success message confirming the reindex operation
-    """
-    table_config = Config.get_table_config(table_name)
-
-    # clear old index instance
-    bm25_managers.pop(table_config.name)
-    if table_config.hybrid:
-        faiss_managers.pop(table_config.name)
-
-    init_index_for_table(table_config, sql_db, allow_load=False)
-
-    return {"message": f"{table_name} reindexed successfully."}
-
-
-@app.post("/indexes/reindex")
-async def reindex_tables():
-    """
-    Rebuild indexes for all configured tables.
-    
-    Performs a complete reindex operation on all tables defined in the configuration.
-    This is a time-intensive operation that should be used sparingly.
-    
-    Returns:
-        dict: Success message confirming all tables have been reindexed
-    """
-    for table_config in Config.tables_to_index:
-        await reindex_table(table_config.name)
-
-    return {"message": "All tables reindexed successfully."}
-
-
-@app.get("/indexes/omnisearch")
-async def omnisearch(query: str, top: int = 25, tables: List[str] = ["itens", "users"]):
-    """
-    Perform search across multiple tables simultaneously.
-    
-    Executes the same search query against multiple specified tables and returns
-    consolidated results organized by table name.
-    
-    Args:
-        query: Search query string to execute across all tables
-        top: Maximum number of results per table (default: 25)
-        tables: List of table names to search (default: ["itens", "users"])
-        
-    Returns:
-        dict: Dictionary with table names as keys and search results as values
-    """
-    # You sure?
-    result = {}
-    for table in tables:
-        result[table] = search_items(table, query, top)
-
-    return result
-=======
     # Construct metadata_filters from query parameters for lexical search
     current_lexical_filters = {}
     if categoria:
@@ -467,5 +236,4 @@
     response_payload = {"results": api_results}
     if current_lexical_filters:
         response_payload["filters_applied"] = current_lexical_filters
-    return response_payload
->>>>>>> 0ca17d1f
+    return response_payload